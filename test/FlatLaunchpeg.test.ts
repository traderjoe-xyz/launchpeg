import { config as hardhatConfig, ethers, network } from 'hardhat'
import { expect } from 'chai'
import { getDefaultLaunchpegConfig, Phase, LaunchpegConfig, initializePhasesFlatLaunchpeg } from './utils/helpers'
import { ContractFactory, Contract, BigNumber } from 'ethers'
import { SignerWithAddress } from '@nomiclabs/hardhat-ethers/signers'
import { duration, latest } from './utils/time'

describe('FlatLaunchpeg', () => {
  let flatLaunchpegCF: ContractFactory
  let flatLaunchpeg: Contract
  let batchRevealCF: ContractFactory
  let batchReveal: Contract

  let config: LaunchpegConfig

  let signers: SignerWithAddress[]
  let dev: SignerWithAddress
  let alice: SignerWithAddress
  let bob: SignerWithAddress
  let projectOwner: SignerWithAddress
  let royaltyReceiver: SignerWithAddress

  before(async () => {
    flatLaunchpegCF = await ethers.getContractFactory('FlatLaunchpeg')
    batchRevealCF = await ethers.getContractFactory('BatchReveal')

    signers = await ethers.getSigners()
    dev = signers[0]
    alice = signers[1]
    bob = signers[2]
    projectOwner = signers[3]
    royaltyReceiver = signers[4]

    await network.provider.request({
      method: 'hardhat_reset',
      params: [
        {
          live: false,
          saveDeployments: true,
          tags: ['test', 'local'],
        },
      ],
    })
  })

  const deployFlatLaunchpeg = async () => {
    batchReveal = await batchRevealCF.deploy()
    flatLaunchpeg = await flatLaunchpegCF.deploy()
    await flatLaunchpeg.initialize(
      'JoePEG',
      'JOEPEG',
      projectOwner.address,
      royaltyReceiver.address,
      batchReveal.address,
      config.maxBatchSize,
      config.collectionSize,
      config.amountForDevs,
      config.amountForAllowlist
<<<<<<< HEAD
    )
    await batchReveal.initialize(
      flatLaunchpeg.address,
      config.batchRevealSize,
      config.batchRevealStart,
      config.batchRevealInterval
=======
>>>>>>> 6d8bacf6
    )
  }

  beforeEach(async () => {
    config = { ...(await getDefaultLaunchpegConfig()) }
    await deployFlatLaunchpeg()
  })

  describe('Initialization', () => {
    it('Should not allow collection size to be 0', async () => {
      config.collectionSize = 0
      config.batchRevealSize = 0
      await expect(deployFlatLaunchpeg()).to.be.revertedWith('Launchpeg__LargerCollectionSizeNeeded()')
    })

    it('Phases can be updated', async () => {
      await initializePhasesFlatLaunchpeg(flatLaunchpeg, config, Phase.NotStarted)

      config.allowlistStartTime = config.allowlistStartTime.add(120)
      await initializePhasesFlatLaunchpeg(flatLaunchpeg, config, Phase.NotStarted)
      expect(await flatLaunchpeg.allowlistStartTime()).to.be.eq(config.allowlistStartTime)
    })

    it('Sale dates should be correct', async () => {
      config.allowlistStartTime = BigNumber.from(0)
      await expect(initializePhasesFlatLaunchpeg(flatLaunchpeg, config, Phase.Allowlist)).to.be.revertedWith(
        'Launchpeg__InvalidStartTime()'
      )
    })

    it('Public sale must happen after allowlist', async () => {
      config.publicSaleStartTime = config.allowlistStartTime.sub(duration.minutes(20))

      await expect(initializePhasesFlatLaunchpeg(flatLaunchpeg, config, Phase.Allowlist)).to.be.revertedWith(
        'Launchpeg__PublicSaleBeforeAllowlist()'
      )
    })

    it('Public sale end time must be after public sale start time', async () => {
      config.publicSaleEndTime = config.publicSaleStartTime.sub(duration.minutes(20))

      await expect(initializePhasesFlatLaunchpeg(flatLaunchpeg, config, Phase.Allowlist)).to.be.revertedWith(
        'Launchpeg__PublicSaleEndBeforePublicSaleStart()'
      )
    })

    it('Allowlist price should be lower than Public sale', async () => {
      config.flatAllowlistSalePrice = config.flatAllowlistSalePrice.mul(10)
      await expect(initializePhasesFlatLaunchpeg(flatLaunchpeg, config, Phase.NotStarted)).to.be.revertedWith(
        'Launchpeg__InvalidAllowlistPrice()'
      )
    })

    it('Should allow 0 batch reveal size', async () => {
      config.batchRevealSize = 0
      await initializePhasesFlatLaunchpeg(flatLaunchpeg, config, Phase.NotStarted)
      expect(await flatLaunchpeg.revealBatchSize()).to.eq(0)
    })

    it('Should not allow invalid reveal batch size', async () => {
      config.batchRevealSize = config.batchRevealSize + 1
      await expect(initializePhasesFlatLaunchpeg(flatLaunchpeg, config, Phase.NotStarted)).to.be.revertedWith(
        'Launchpeg__InvalidBatchRevealSize()'
      )
    })

    it('Should not allow invalid reveal start time', async () => {
      config.batchRevealStart = config.batchRevealStart.add(8_640_000)
      await expect(initializePhasesFlatLaunchpeg(flatLaunchpeg, config, Phase.NotStarted)).to.be.revertedWith(
        'Launchpeg__InvalidRevealDates()'
      )
    })

    it('Should not allow invalid reveal interval', async () => {
      config.batchRevealInterval = config.batchRevealInterval.add(864_000)
      await expect(initializePhasesFlatLaunchpeg(flatLaunchpeg, config, Phase.NotStarted)).to.be.revertedWith(
        'Launchpeg__InvalidRevealDates()'
      )
    })

    it('Reverts when setting allowlist start time before phases are initialized', async () => {
      const newAllowlistStartTime = config.allowlistStartTime.sub(duration.minutes(30))
      await expect(flatLaunchpeg.setAllowlistStartTime(newAllowlistStartTime)).to.be.revertedWith(
        'Launchpeg__NotInitialized()'
      )
    })

    it('Reverts when setting public sale start time before phases are initialized', async () => {
      const newPublicSaleStartTime = config.publicSaleStartTime.sub(duration.minutes(30))
      await expect(flatLaunchpeg.setPublicSaleStartTime(newPublicSaleStartTime)).to.be.revertedWith(
        'Launchpeg__NotInitialized()'
      )
    })

    it('Reverts when setting public sale end time before phases are initialized', async () => {
      const newPublicSaleEndTime = config.publicSaleEndTime.sub(duration.minutes(30))
      await expect(flatLaunchpeg.setPublicSaleEndTime(newPublicSaleEndTime)).to.be.revertedWith(
        'Launchpeg__NotInitialized()'
      )
    })
  })

  describe('Project owner mint', () => {
    it('Mint', async () => {
      await flatLaunchpeg.connect(projectOwner).devMint(config.amountForDevs)
      expect(await flatLaunchpeg.balanceOf(projectOwner.address)).to.eq(config.amountForDevs)
    })

    it('Only dev can mint', async () => {
      await expect(flatLaunchpeg.connect(alice).devMint(1)).to.be.revertedWith(
        'SafeAccessControlEnumerableUpgradeable__SenderMissingRoleAndIsNotOwner'
      )
    })

    it('Mint after project owner changes', async () => {
      await flatLaunchpeg.connect(dev).grantRole(flatLaunchpeg.PROJECT_OWNER_ROLE(), alice.address)
      await flatLaunchpeg.connect(alice).devMint(config.amountForDevs)
      expect(await flatLaunchpeg.balanceOf(alice.address)).to.eq(config.amountForDevs)
    })
  })

  describe('Allowlist phase', () => {
    it('One NFT is transfered when user is on allowlist', async () => {
      await initializePhasesFlatLaunchpeg(flatLaunchpeg, config, Phase.Allowlist)

      await flatLaunchpeg.connect(dev).seedAllowlist([bob.address], [1])
      await flatLaunchpeg.connect(bob).allowlistMint(1, { value: config.flatAllowlistSalePrice })
      expect(await flatLaunchpeg.balanceOf(bob.address)).to.eq(1)
    })

    it('Mint reverts when not started yet', async () => {
      await initializePhasesFlatLaunchpeg(flatLaunchpeg, config, Phase.NotStarted)

      await expect(flatLaunchpeg.connect(bob).allowlistMint(1)).to.be.revertedWith('Launchpeg__WrongPhase()')
    })

    it('Mint reverts when the allowlist sale is over', async () => {
      await initializePhasesFlatLaunchpeg(flatLaunchpeg, config, Phase.PublicSale)

      await expect(flatLaunchpeg.connect(bob).allowlistMint(1)).to.be.revertedWith('Launchpeg__WrongPhase()')
    })

    it('Mint reverts when user tries to mint more NFTs than allowed', async () => {
      await initializePhasesFlatLaunchpeg(flatLaunchpeg, config, Phase.Allowlist)
      const price = config.flatAllowlistSalePrice

      await flatLaunchpeg.connect(dev).seedAllowlist([bob.address], [2])
      await flatLaunchpeg.connect(bob).allowlistMint(1, { value: price.mul(2) }) // intentionally sending more AVAX to test refund
      await flatLaunchpeg.connect(bob).allowlistMint(1, { value: price })

      await expect(flatLaunchpeg.connect(bob).allowlistMint(1, { value: price })).to.be.revertedWith(
        'Launchpeg__NotEligibleForAllowlistMint()'
      )
      expect(await flatLaunchpeg.balanceOf(bob.address)).to.eq(2)
    })

    it('Mint reverts when the caller is not on allowlist during mint phase', async () => {
      await initializePhasesFlatLaunchpeg(flatLaunchpeg, config, Phase.Allowlist)
      await expect(flatLaunchpeg.connect(bob).allowlistMint(1)).to.be.revertedWith(
        'Launchpeg__NotEligibleForAllowlistMint()'
      )
    })

    it("Mint reverts when the caller didn't send enough AVAX", async () => {
      await initializePhasesFlatLaunchpeg(flatLaunchpeg, config, Phase.Allowlist)
      await flatLaunchpeg.connect(dev).seedAllowlist([alice.address], [1])
      await expect(flatLaunchpeg.connect(alice).allowlistMint(1)).to.be.revertedWith('Launchpeg__NotEnoughAVAX(0)')
    })

    it('Seed allowlist reverts when addresses does not match numSlots length', async () => {
      await expect(flatLaunchpeg.connect(dev).seedAllowlist([alice.address, bob.address], [1])).to.be.revertedWith(
        'Launchpeg__WrongAddressesAndNumSlotsLength()'
      )
    })

    it('Owner can set allowlist start time', async () => {
      let invalidAllowlistStartTime = BigNumber.from(0)
      const newAllowlistStartTime = config.allowlistStartTime.add(duration.minutes(30))
      await initializePhasesFlatLaunchpeg(flatLaunchpeg, config, Phase.Allowlist)
      await expect(flatLaunchpeg.connect(projectOwner).setAllowlistStartTime(newAllowlistStartTime)).to.be.revertedWith(
        'PendingOwnableUpgradeable__NotOwner()'
      )
      await expect(flatLaunchpeg.setAllowlistStartTime(invalidAllowlistStartTime)).to.be.revertedWith(
        'Launchpeg__InvalidStartTime()'
      )
      invalidAllowlistStartTime = config.publicSaleStartTime.add(duration.minutes(30))
      await expect(flatLaunchpeg.setAllowlistStartTime(invalidAllowlistStartTime)).to.be.revertedWith(
        'Launchpeg__PublicSaleBeforeAllowlist()'
      )
      await flatLaunchpeg.setAllowlistStartTime(newAllowlistStartTime)
      expect(await flatLaunchpeg.allowlistStartTime()).to.eq(newAllowlistStartTime)
    })

    it('Owner can set public sale start time', async () => {
      let invalidPublicSaleStartTime = config.allowlistStartTime.sub(duration.minutes(30))
      const newPublicSaleStartTime = config.publicSaleStartTime.sub(duration.minutes(30))
      await initializePhasesFlatLaunchpeg(flatLaunchpeg, config, Phase.Allowlist)
      await expect(
        flatLaunchpeg.connect(projectOwner).setPublicSaleStartTime(newPublicSaleStartTime)
      ).to.be.revertedWith('PendingOwnableUpgradeable__NotOwner()')
      await expect(flatLaunchpeg.setPublicSaleStartTime(invalidPublicSaleStartTime)).to.be.revertedWith(
        'Launchpeg__PublicSaleBeforeAllowlist()'
      )
      invalidPublicSaleStartTime = config.publicSaleEndTime.add(duration.minutes(30))
      await expect(flatLaunchpeg.setPublicSaleStartTime(invalidPublicSaleStartTime)).to.be.revertedWith(
        'Launchpeg__PublicSaleEndBeforePublicSaleStart()'
      )
      await flatLaunchpeg.setPublicSaleStartTime(newPublicSaleStartTime)
      expect(await flatLaunchpeg.publicSaleStartTime()).to.eq(newPublicSaleStartTime)
    })

    it('Owner can set public sale end time', async () => {
      const invalidPublicSaleEndTime = config.publicSaleStartTime.sub(duration.minutes(30))
      const newPublicSaleEndTime = config.publicSaleEndTime.sub(duration.minutes(30))
      await initializePhasesFlatLaunchpeg(flatLaunchpeg, config, Phase.Allowlist)
      await expect(flatLaunchpeg.connect(projectOwner).setPublicSaleEndTime(newPublicSaleEndTime)).to.be.revertedWith(
        'PendingOwnableUpgradeable__NotOwner()'
      )
      await expect(flatLaunchpeg.setPublicSaleEndTime(invalidPublicSaleEndTime)).to.be.revertedWith(
        'Launchpeg__PublicSaleEndBeforePublicSaleStart()'
      )
      await flatLaunchpeg.setPublicSaleEndTime(newPublicSaleEndTime)
      expect(await flatLaunchpeg.publicSaleEndTime()).to.eq(newPublicSaleEndTime)
    })

    it('Should allow owner to set reveal batch size', async () => {
      const invalidRevealBatchSize = 101
      const newRevealBatchSize = 100
      await initializePhasesFlatLaunchpeg(flatLaunchpeg, config, Phase.Allowlist)
      await expect(batchReveal.connect(projectOwner).setRevealBatchSize(newRevealBatchSize)).to.be.revertedWith(
        'Ownable: caller is not the owner'
      )
      await expect(batchReveal.setRevealBatchSize(invalidRevealBatchSize)).to.be.revertedWith(
        'Launchpeg__InvalidBatchRevealSize()'
      )
      await batchReveal.setRevealBatchSize(newRevealBatchSize)
      expect(await batchReveal.revealBatchSize()).to.eq(newRevealBatchSize)
    })

    it('Should allow owner to set reveal start time', async () => {
      const invalidRevealStartTime = config.batchRevealStart.add(duration.minutes(8_640_000))
      const newRevealStartTime = config.batchRevealStart.add(duration.minutes(30))
      await initializePhasesFlatLaunchpeg(flatLaunchpeg, config, Phase.Allowlist)
      await expect(batchReveal.connect(projectOwner).setRevealStartTime(newRevealStartTime)).to.be.revertedWith(
        'Ownable: caller is not the owner'
      )
      await expect(batchReveal.setRevealStartTime(invalidRevealStartTime)).to.be.revertedWith(
        'Launchpeg__InvalidRevealDates()'
      )
      await batchReveal.setRevealStartTime(newRevealStartTime)
      expect(await batchReveal.revealStartTime()).to.eq(newRevealStartTime)
    })

    it('Should allow owner to set reveal interval', async () => {
      const invalidRevealInterval = 864_001
      const newRevealInterval = config.batchRevealInterval.add(10)
      await initializePhasesFlatLaunchpeg(flatLaunchpeg, config, Phase.Allowlist)
      await expect(batchReveal.connect(projectOwner).setRevealInterval(newRevealInterval)).to.be.revertedWith(
        'Ownable: caller is not the owner'
      )
      await expect(batchReveal.setRevealInterval(invalidRevealInterval)).to.be.revertedWith(
        'Launchpeg__InvalidRevealDates()'
      )
      await batchReveal.setRevealInterval(newRevealInterval)
      expect(await batchReveal.revealInterval()).to.eq(newRevealInterval)
    })
  })

  describe('Public sale phase', () => {
    it('The correct amount of NFTs is transfered when the user mints', async () => {
      await initializePhasesFlatLaunchpeg(flatLaunchpeg, config, Phase.PublicSale)

      const quantity = 2
      const price = config.flatPublicSalePrice
      await flatLaunchpeg.connect(bob).publicSaleMint(quantity, { value: price.mul(quantity) })
      expect(await flatLaunchpeg.balanceOf(bob.address)).to.eq(2)
    })

    it('Mint reverts if sale not started', async () => {
      await initializePhasesFlatLaunchpeg(flatLaunchpeg, config, Phase.NotStarted)

      await expect(flatLaunchpeg.connect(alice).publicSaleMint(1)).to.be.revertedWith('Launchpeg__WrongPhase()')
    })

    it('Mint reverts during allowlist phase', async () => {
      await initializePhasesFlatLaunchpeg(flatLaunchpeg, config, Phase.Allowlist)

      await expect(flatLaunchpeg.connect(alice).publicSaleMint(1)).to.be.revertedWith('Launchpeg__WrongPhase()')
    })

    it('Mint reverts when public sale has ended', async () => {
      await initializePhasesFlatLaunchpeg(flatLaunchpeg, config, Phase.Ended)

      await expect(flatLaunchpeg.connect(alice).publicSaleMint(1)).to.be.revertedWith('Launchpeg__WrongPhase()')
    })

    it('Mint reverts when buy size > max allowed', async () => {
      await initializePhasesFlatLaunchpeg(flatLaunchpeg, config, Phase.PublicSale)
      await expect(flatLaunchpeg.connect(alice).publicSaleMint(6)).to.be.revertedWith('Launchpeg__CanNotMintThisMany()')
    })

    it('Mint reverts when not enough AVAX sent', async () => {
      await initializePhasesFlatLaunchpeg(flatLaunchpeg, config, Phase.PublicSale)
      await expect(flatLaunchpeg.connect(alice).publicSaleMint(2)).to.be.revertedWith('Launchpeg__NotEnoughAVAX(0)')
    })

    it('Mint reverts when maxSupply is reached', async () => {
      config.collectionSize = 10
      config.amountForDevs = 0
      config.amountForAllowlist = 0
      config.maxBatchSize = 10
      config.batchRevealSize = 10
      await deployFlatLaunchpeg()
      await initializePhasesFlatLaunchpeg(flatLaunchpeg, config, Phase.PublicSale)

      let quantity = 5
      const price = config.flatPublicSalePrice
      await flatLaunchpeg.connect(bob).publicSaleMint(quantity, { value: price.mul(quantity) })

      quantity = 6
      await expect(flatLaunchpeg.connect(alice).publicSaleMint(quantity)).to.be.revertedWith(
        'Launchpeg__MaxSupplyReached()'
      )

      quantity = 5
      await flatLaunchpeg.connect(bob).publicSaleMint(quantity, { value: price.mul(quantity) })

      quantity = 1
      await expect(flatLaunchpeg.connect(alice).publicSaleMint(quantity)).to.be.revertedWith('Launchpeg__WrongPhase()')
    })

    it('Mint reverts when address minted maxBatchSize', async () => {
      await initializePhasesFlatLaunchpeg(flatLaunchpeg, config, Phase.PublicSale)

      let quantity = config.maxBatchSize
      const price = config.flatPublicSalePrice
      await flatLaunchpeg.connect(bob).publicSaleMint(quantity, { value: price.mul(quantity) })

      quantity = 1
      await expect(
        flatLaunchpeg.connect(bob).publicSaleMint(quantity, { value: price.mul(quantity) })
      ).to.be.revertedWith('Launchpeg__CanNotMintThisMany()')
    })

    it('Owner can set public sale end time', async () => {
      const newPublicSaleEndTime = config.publicSaleEndTime.sub(duration.minutes(30))
      await initializePhasesFlatLaunchpeg(flatLaunchpeg, config, Phase.PublicSale)
      await flatLaunchpeg.setPublicSaleEndTime(newPublicSaleEndTime)
      expect(await flatLaunchpeg.publicSaleEndTime()).to.eq(newPublicSaleEndTime)
    })
  })

  describe('Transfers', () => {
    it('Owner of an NFT should be able to transfer it', async () => {
      await initializePhasesFlatLaunchpeg(flatLaunchpeg, config, Phase.PublicSale)

      const quantity = 2
      const price = config.flatPublicSalePrice
      await flatLaunchpeg.connect(bob).publicSaleMint(quantity, { value: price.mul(quantity) })
      expect(await flatLaunchpeg.ownerOf(1)).to.eq(bob.address)
      await flatLaunchpeg.connect(bob).transferFrom(bob.address, alice.address, 1)
      expect(await flatLaunchpeg.ownerOf(1)).to.eq(alice.address)
    })

    it('Owner of an NFT should be able to give allowance', async () => {
      await initializePhasesFlatLaunchpeg(flatLaunchpeg, config, Phase.PublicSale)

      const quantity = 2
      const price = config.flatPublicSalePrice
      await flatLaunchpeg.connect(bob).publicSaleMint(quantity, { value: price.mul(quantity) })

      await flatLaunchpeg.connect(bob).approve(alice.address, 1)
      await flatLaunchpeg.connect(alice).transferFrom(bob.address, alice.address, 1)
      expect(await flatLaunchpeg.ownerOf(1)).to.eq(alice.address)
    })

    it('TransferFrom with no allowance should fail', async () => {
      await initializePhasesFlatLaunchpeg(flatLaunchpeg, config, Phase.PublicSale)

      const quantity = 2
      const price = config.flatPublicSalePrice
      await flatLaunchpeg.connect(bob).publicSaleMint(quantity, { value: price.mul(quantity) })
      await expect(flatLaunchpeg.connect(alice).transferFrom(bob.address, alice.address, 1)).to.be.revertedWith(
        'TransferCallerNotOwnerNorApproved()'
      )
      expect(await flatLaunchpeg.ownerOf(1)).to.eq(bob.address)
    })
  })

  describe('Funds flow', () => {
    it('Owner can withdraw money', async () => {
      await initializePhasesFlatLaunchpeg(flatLaunchpeg, config, Phase.PublicSale)
      // For some reason the contract has some balance initially, for this particular test only
      const initialContractBalance = await ethers.provider.getBalance(flatLaunchpeg.address)

      await flatLaunchpeg.connect(alice).publicSaleMint(5, { value: config.flatPublicSalePrice.mul(5) })
      await flatLaunchpeg.connect(bob).publicSaleMint(4, { value: config.flatPublicSalePrice.mul(4) })

      const initialDevBalance = await dev.getBalance()

      await flatLaunchpeg.connect(dev).withdrawAVAX(dev.address)
      expect(await dev.getBalance()).to.be.closeTo(
        initialDevBalance.add(config.flatPublicSalePrice.mul(9).add(initialContractBalance)),
        ethers.utils.parseEther('0.01')
      )
    })

    it('Project owner can withdraw money', async () => {
      await initializePhasesFlatLaunchpeg(flatLaunchpeg, config, Phase.PublicSale)
      // For some reason the contract has some balance initially, for this particular test only
      const initialContractBalance = await ethers.provider.getBalance(flatLaunchpeg.address)

      await flatLaunchpeg.connect(alice).publicSaleMint(5, { value: config.flatPublicSalePrice.mul(5) })
      await flatLaunchpeg.connect(bob).publicSaleMint(4, { value: config.flatPublicSalePrice.mul(4) })

      const initialBalance = await projectOwner.getBalance()

      await flatLaunchpeg.connect(projectOwner).withdrawAVAX(projectOwner.address)
      expect(await projectOwner.getBalance()).to.be.closeTo(
        initialBalance.add(config.flatPublicSalePrice.mul(9).add(initialContractBalance)),
        ethers.utils.parseEther('0.01')
      )
    })

    it("Can't withdraw before start time", async () => {
      await initializePhasesFlatLaunchpeg(flatLaunchpeg, config, Phase.PublicSale)

      const blockTimestamp = await latest()
      await flatLaunchpeg.setWithdrawAVAXStartTime(blockTimestamp.add(duration.hours(1)))

      await expect(flatLaunchpeg.connect(projectOwner).withdrawAVAX(projectOwner.address)).to.be.revertedWith(
        'Launchpeg__WithdrawAVAXNotAvailable()'
      )
    })

    it('Fee correctly sent to collector address', async () => {
      await initializePhasesFlatLaunchpeg(flatLaunchpeg, config, Phase.PublicSale)

      const feePercent = 200
      const feeCollector = bob
      await flatLaunchpeg.initializeJoeFee(feePercent, feeCollector.address)

      const total = config.flatPublicSalePrice.mul(5)
      await flatLaunchpeg.connect(alice).publicSaleMint(5, { value: config.flatPublicSalePrice.mul(5) })

      const fee = total.mul(feePercent).div(10000)
      const initialDevBalance = await dev.getBalance()
      const initialFeeCollectorBalance = await feeCollector.getBalance()
      await flatLaunchpeg.connect(dev).withdrawAVAX(dev.address)

      expect(await dev.getBalance()).to.be.closeTo(
        initialDevBalance.add(total.sub(fee)),
        ethers.utils.parseEther('0.01')
      )
      expect(await feeCollector.getBalance()).to.be.eq(initialFeeCollectorBalance.add(fee))
    })
  })

  after(async () => {
    await network.provider.request({
      method: 'hardhat_reset',
      params: [],
    })
  })
})<|MERGE_RESOLUTION|>--- conflicted
+++ resolved
@@ -51,21 +51,18 @@
       'JOEPEG',
       projectOwner.address,
       royaltyReceiver.address,
-      batchReveal.address,
       config.maxBatchSize,
       config.collectionSize,
       config.amountForDevs,
       config.amountForAllowlist
-<<<<<<< HEAD
     )
     await batchReveal.initialize(
       flatLaunchpeg.address,
       config.batchRevealSize,
       config.batchRevealStart,
       config.batchRevealInterval
-=======
->>>>>>> 6d8bacf6
     )
+    await flatLaunchpeg.setBatchReveal(batchReveal.address)
   }
 
   beforeEach(async () => {
@@ -120,29 +117,23 @@
 
     it('Should allow 0 batch reveal size', async () => {
       config.batchRevealSize = 0
-      await initializePhasesFlatLaunchpeg(flatLaunchpeg, config, Phase.NotStarted)
-      expect(await flatLaunchpeg.revealBatchSize()).to.eq(0)
+      await deployFlatLaunchpeg()
+      expect(await batchReveal.revealBatchSize()).to.eq(0)
     })
 
     it('Should not allow invalid reveal batch size', async () => {
       config.batchRevealSize = config.batchRevealSize + 1
-      await expect(initializePhasesFlatLaunchpeg(flatLaunchpeg, config, Phase.NotStarted)).to.be.revertedWith(
-        'Launchpeg__InvalidBatchRevealSize()'
-      )
+      await expect(deployFlatLaunchpeg()).to.be.revertedWith('Launchpeg__InvalidBatchRevealSize()')
     })
 
     it('Should not allow invalid reveal start time', async () => {
       config.batchRevealStart = config.batchRevealStart.add(8_640_000)
-      await expect(initializePhasesFlatLaunchpeg(flatLaunchpeg, config, Phase.NotStarted)).to.be.revertedWith(
-        'Launchpeg__InvalidRevealDates()'
-      )
+      await expect(deployFlatLaunchpeg()).to.be.revertedWith('Launchpeg__InvalidRevealDates()')
     })
 
     it('Should not allow invalid reveal interval', async () => {
       config.batchRevealInterval = config.batchRevealInterval.add(864_000)
-      await expect(initializePhasesFlatLaunchpeg(flatLaunchpeg, config, Phase.NotStarted)).to.be.revertedWith(
-        'Launchpeg__InvalidRevealDates()'
-      )
+      await expect(deployFlatLaunchpeg()).to.be.revertedWith('Launchpeg__InvalidRevealDates()')
     })
 
     it('Reverts when setting allowlist start time before phases are initialized', async () => {
